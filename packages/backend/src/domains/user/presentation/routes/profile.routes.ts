--- conflicted
+++ resolved
@@ -3,568 +3,11 @@
 //  Created by Ahmet on 14.06.2025.
 //  Main orchestrator for all profile-related routes
 
-<<<<<<< HEAD
-import type {
-  CompleteProfilePayload as CompleteProfileRequest,
-  UpdateProfileRequest,
-} from "@metropolitan/shared/types/user";
-import { t } from "elysia";
-import { logger } from "@bogeychan/elysia-logger";
-
-import { isAuthenticated } from "../../../../shared/application/guards/auth.guard";
-import { createApp } from "../../../../shared/infrastructure/web/app";
-import { db } from "../../../../shared/infrastructure/database/connection";
-import { deviceTokens, notifications, users } from "../../../../shared/infrastructure/database/schema";
-import { eq, and } from "drizzle-orm";
-import { createNotification } from "./notifications.routes";
-import { ProfileCompletionService } from "../../application/use-cases/profile-completion.service";
-import { ProfilePhotoService } from "../../application/use-cases/profile-photo.service";
-import { ProfileUpdateService } from "../../application/use-cases/profile-update.service";
-import { getNotificationTranslation } from "../../../../shared/application/services/notification-translations";
-
-// Bu tip backend'e özel kalabilir, çünkü JWT payload'u ile ilgili.
-export interface RegistrationTokenPayload {
-  sub: string;
-  userId?: string; // User ID to prevent race conditions
-  phoneNumber: string;
-  userType?: string;
-}
-
-// Açık rotalar - Kayıt token'ı gerekli
-const publicProfileRoutes = createApp()
-  .use(logger({ level: "info" }))
-  .post(
-  "/complete-profile",
-  async ({ jwt, body, headers, set }) => {
-    try {
-      const registrationToken = headers.authorization?.replace("Bearer ", "");
-      if (!registrationToken) {
-        set.status = 401;
-        return { success: false, message: "Registration token is required." };
-      }
-
-      // Kayıt token'ı için JWT doğrulama
-      const payload = (await jwt.verify(registrationToken)) as
-        | RegistrationTokenPayload
-        | false;
-
-      if (!payload || payload.sub !== "registration") {
-        set.status = 401;
-        return { success: false, message: "Invalid registration token." };
-      }
-
-      // Profil tamamlama service'i çağır
-      // userId varsa onu kullan (race condition önleme), yoksa phoneNumber ile devam et
-      const result = await ProfileCompletionService.completeProfile(
-        payload.userId || payload.phoneNumber,
-        body,
-        jwt,
-        headers,
-        !!payload.userId // Pass flag to indicate if we're using userId
-      );
-
-      return result;
-    } catch (err) {
-      const message =
-        err instanceof Error ? err.message : "Profile completion failed";
-      set.status = 400;
-      return { success: false, message };
-    }
-  },
-  {
-    body: t.Object({
-      userType: t.String({ enum: ["individual", "corporate"] }),
-      firstName: t.String(),
-      lastName: t.String(),
-      email: t.String({ format: "email" }),
-      // Kurumsal kullanıcılar için zorunlu, bireysel için optional
-      nip: t.Optional(t.String({ minLength: 10, maxLength: 10 })),
-      termsAccepted: t.Boolean({
-        error:
-          "Kullanım koşullarını kabul etmelisiniz.",
-      }),
-      privacyAccepted: t.Boolean({
-        error:
-          "Gizlilik politikasını kabul etmelisiniz.",
-      }),
-      marketingConsent: t.Optional(t.Boolean()),
-      firebaseUid: t.Optional(t.String()),
-      authProvider: t.Optional(t.String()),
-      appleUserId: t.Optional(t.String()), // Apple's unique user ID
-    }),
-  }
-);
-
-// Korumalı rotalar - Login token'ı gerekli
-const protectedProfileRoutes = createApp()
-  .use(logger({ level: "info" }))
-  .use(isAuthenticated)
-
-  // Kullanıcı profilini getir
-  .get("/me", async ({ profile, set }) => {
-    try {
-      const userId = profile?.sub || profile?.userId;
-      if (!userId) {
-        set.status = 401;
-        return { success: false, message: "Unauthorized" };
-      }
-
-      const result = await ProfileUpdateService.getUserProfile(userId);
-      return result;
-    } catch (err) {
-      const message =
-        err instanceof Error ? err.message : "Failed to get profile";
-      set.status = 404;
-      return { success: false, message };
-    }
-  })
-
-  // Kullanıcı profilini güncelle
-  .put(
-    "/me",
-    async ({ profile, body, set }) => {
-      try {
-        const userId = profile?.sub || profile?.userId;
-        if (!userId) {
-          set.status = 401;
-          return { success: false, message: "Unauthorized" };
-        }
-
-        const result = await ProfileUpdateService.updateUserProfile(
-          userId,
-          body
-        );
-        return result;
-      } catch (err) {
-        const message =
-          err instanceof Error ? err.message : "Failed to update profile";
-        set.status = 400;
-        return { success: false, message };
-      }
-    },
-    {
-      body: t.Object({
-        firstName: t.Optional(t.String()),
-        lastName: t.Optional(t.String()),
-        email: t.Optional(t.String({ format: "email" })),
-      }),
-    }
-  )
-
-  // Push notification token kaydet
-  .post(
-    "/device-token",
-    async ({ profile, body, set }) => {
-      try {
-        const userId = profile?.sub || profile?.userId;
-        if (!userId) {
-          set.status = 401;
-          return { success: false, message: "Unauthorized" };
-        }
-
-        // Önce bu token bu kullanıcıda var mı kontrol et
-        const existingToken = await db
-          .select()
-          .from(deviceTokens)
-          .where(
-            and(
-              eq(deviceTokens.userId, userId),
-              eq(deviceTokens.token, body.token)
-            )
-          )
-          .limit(1);
-
-        if (existingToken.length > 0) {
-          // Token zaten var, sadece son kullanım zamanını güncelle
-          await db
-            .update(deviceTokens)
-            .set({
-              lastUsedAt: new Date(),
-              platform: body.platform,
-              deviceName: body.deviceName || existingToken[0].deviceName,
-              language: body.language || existingToken[0].language,
-              isValid: "true",
-              failureCount: "0",
-              updatedAt: new Date(),
-            })
-            .where(eq(deviceTokens.id, existingToken[0].id));
-
-          logger.info({ userId, tokenId: existingToken[0].id }, "Device token updated");
-        } else {
-          // Yeni token ekle
-          await db.insert(deviceTokens).values({
-            userId: userId,
-            token: body.token,
-            platform: body.platform,
-            deviceName: body.deviceName || "Unknown Device",
-            deviceId: body.deviceId,
-            language: body.language || "en",
-            isValid: "true",
-            failureCount: "0",
-          });
-
-          logger.info({ userId, platform: body.platform }, "New device token saved");
-
-          // Sadece yeni token için hoş geldiniz bildirimi gönder
-          try {
-            const welcomeNotification = getNotificationTranslation(
-              'welcome',
-              body.language || 'en'
-            );
-
-            const response = await fetch('https://exp.host/--/api/v2/push/send', {
-              method: 'POST',
-              headers: {
-                Accept: 'application/json',
-                'Accept-encoding': 'gzip, deflate',
-                'Content-Type': 'application/json',
-              },
-              body: JSON.stringify({
-                to: body.token,
-                title: welcomeNotification.title,
-                body: welcomeNotification.body,
-                data: { screen: '/(tabs)' },
-                sound: 'default',
-                badge: 1,
-              }),
-            });
-
-            const result = await response.json();
-            logger.info({ userId, pushResult: result.data?.status }, "Welcome notification sent");
-
-            // Bildirimi veritabanına da kaydet
-            if (result.data && result.data.status === 'ok') {
-              await createNotification(userId, {
-                title: welcomeNotification.title,
-                body: welcomeNotification.body,
-                type: 'system',
-                data: { screen: '/(tabs)' },
-                source: 'push',
-                pushId: result.data.id,
-              });
-            }
-          } catch (error) {
-            logger.error({ userId, error: error instanceof Error ? error.message : String(error) }, "Welcome notification error");
-          }
-        }
-
-        return {
-          success: true,
-          message: "Device token saved successfully.",
-        };
-      } catch (err) {
-        const message =
-          err instanceof Error ? err.message : "Failed to save device token";
-        set.status = 500;
-        return { success: false, message };
-      }
-    },
-    {
-      body: t.Object({
-        token: t.String(),
-        platform: t.String({ enum: ["ios", "android"] }),
-        deviceName: t.Optional(t.String()),
-        deviceId: t.Optional(t.String()),
-        language: t.Optional(t.String({ enum: ["tr", "en", "pl"] })),
-      }),
-    }
-  )
-
-  // Profil fotoğrafı yükle
-  .post(
-    "/me/profile-photo",
-    async ({ profile, body, set }) => {
-      try {
-        const userId = profile?.sub || profile?.userId;
-        if (!userId) {
-          set.status = 401;
-          return { success: false, message: "Unauthorized" };
-        }
-
-        if (!body.photo) {
-          set.status = 400;
-          return { success: false, message: "No photo uploaded." };
-        }
-
-        // Photo file validation logging
-        logger.info({
-          userId,
-          mimeType: body.photo.type,
-          size: body.photo.size,
-          fileName: body.photo.name
-        }, "Profile photo upload initiated");
-
-        const photoUrl = await ProfilePhotoService.uploadProfilePhoto(
-          userId,
-          body.photo
-        );
-
-        return {
-          success: true,
-          message: "Profile photo updated successfully.",
-          data: { photoUrl },
-        };
-      } catch (err) {
-        const message =
-          err instanceof Error ? err.message : "Failed to upload photo";
-        set.status = 500;
-        return { success: false, message };
-      }
-    },
-    {
-      body: t.Object({
-        photo: t.File({
-          // TEMPORARY: No validation - just accept everything for debugging
-          maxSize: 10 * 1024 * 1024, // 10MB
-        }),
-      }),
-    }
-  )
-
-  // Link social provider
-  .post(
-    "/me/link-provider",
-    async ({ profile, body, set }) => {
-      try {
-        const userId = profile?.sub || profile?.userId;
-        if (!userId) {
-          set.status = 401;
-          return { success: false, message: "Unauthorized" };
-        }
-
-        // Get current user
-        const user = await db.query.users.findFirst({
-          where: eq(users.id, userId),
-        });
-
-        if (!user) {
-          set.status = 404;
-          return { success: false, message: "User not found" };
-        }
-
-        // Check if user already has a different provider
-        if (user.authProvider && user.authProvider !== body.provider) {
-          set.status = 400;
-          return {
-            success: false,
-            error: "PROVIDER_CONFLICT",
-            message: `Your account is already linked to ${user.authProvider}`,
-          };
-        }
-
-        // Check if another user already uses this social account
-        const existingUserWithProvider = await db.query.users.findFirst({
-          where: body.provider === 'apple' && body.appleUserId
-            ? eq(users.appleUserId, body.appleUserId)
-            : eq(users.firebaseUid, body.firebaseUid),
-        });
-
-        if (existingUserWithProvider && existingUserWithProvider.id !== userId) {
-          set.status = 400;
-          return {
-            success: false,
-            error: "ALREADY_LINKED",
-            message: `Bu ${body.provider === 'apple' ? 'Apple' : 'Google'} hesabı zaten başka bir kullanıcıya bağlı. Önce diğer hesaptan bağlantıyı kaldırmanız gerekiyor.`,
-          };
-        }
-
-        // Link the provider
-        const updateData: any = {
-          authProvider: body.provider,
-          firebaseUid: body.firebaseUid,
-          updatedAt: new Date(),
-        };
-
-        if (body.provider === 'apple' && body.appleUserId) {
-          updateData.appleUserId = body.appleUserId;
-        }
-
-        // In linking flow, always update email from OAuth provider if different
-        if (body.email && body.email !== user.email) {
-          updateData.email = body.email;
-        }
-
-        await db
-          .update(users)
-          .set(updateData)
-          .where(eq(users.id, userId));
-
-        return {
-          success: true,
-          message: `Successfully linked ${body.provider} to your account`,
-        };
-      } catch (err) {
-        const message =
-          err instanceof Error ? err.message : "Failed to link social provider";
-        set.status = 500;
-        return { success: false, message };
-      }
-    },
-    {
-      body: t.Object({
-        provider: t.String({ enum: ["apple", "google"] }),
-        firebaseUid: t.String(),
-        appleUserId: t.Optional(t.String()),
-        email: t.Optional(t.String({ format: "email" })),
-      }),
-    }
-  )
-
-  // Unlink social provider
-  .delete(
-    "/me/social-provider",
-    async ({ profile, set }) => {
-      try {
-        const userId = profile?.sub || profile?.userId;
-        if (!userId) {
-          set.status = 401;
-          return { success: false, message: "Unauthorized" };
-        }
-
-        // Get current user
-        const user = await db.query.users.findFirst({
-          where: eq(users.id, userId),
-        });
-
-        if (!user) {
-          set.status = 404;
-          return { success: false, message: "User not found" };
-        }
-
-        // Check if user has social provider
-        if (!user.authProvider) {
-          set.status = 400;
-          return { success: false, message: "No social provider linked to this account" };
-        }
-
-        // Remove social provider links
-        await db
-          .update(users)
-          .set({
-            authProvider: null,
-            firebaseUid: null,
-            appleUserId: null,
-            updatedAt: new Date(),
-          })
-          .where(eq(users.id, userId));
-
-        return {
-          success: true,
-          message: `Successfully unlinked ${user.authProvider} from your account`,
-        };
-      } catch (err) {
-        const message =
-          err instanceof Error ? err.message : "Failed to unlink social provider";
-        set.status = 500;
-        return { success: false, message };
-      }
-    }
-  )
-
-  // Privacy settings güncelleme
-  .put(
-    "/privacy-settings",
-    async ({ profile, body, set }) => {
-      try {
-        const userId = profile?.sub || profile?.userId;
-        if (!userId) {
-          set.status = 401;
-          return { success: false, message: "Unauthorized" };
-        }
-
-        // Güncelleme verilerini hazırla
-        const updateData: any = {
-          updatedAt: new Date(),
-        };
-
-        // Privacy settings'leri güncelle - artık 3 ayrı alan var
-        if (body.shareDataWithPartners !== undefined) {
-          updateData.shareDataWithPartners = body.shareDataWithPartners;
-        }
-
-        if (body.analyticsData !== undefined) {
-          updateData.analyticsData = body.analyticsData;
-        }
-
-        if (body.marketingEmails !== undefined) {
-          updateData.marketingConsent = body.marketingEmails;
-        }
-
-        // Kullanıcıyı güncelle
-        const updatedUser = await db
-          .update(users)
-          .set(updateData)
-          .where(eq(users.id, userId))
-          .returning();
-
-        if (!updatedUser[0]) {
-          set.status = 404;
-          return { success: false, message: "User not found" };
-        }
-
-        return {
-          success: true,
-          message: "Privacy settings updated successfully",
-          data: {
-            shareDataWithPartners: updatedUser[0].shareDataWithPartners || false,
-            analyticsData: updatedUser[0].analyticsData || false,
-            marketingEmails: updatedUser[0].marketingConsent || false,
-          },
-        };
-      } catch (err) {
-        const message =
-          err instanceof Error ? err.message : "Failed to update privacy settings";
-        set.status = 500;
-        return { success: false, message };
-      }
-    },
-    {
-      body: t.Object({
-        shareDataWithPartners: t.Optional(t.Boolean()),
-        analyticsData: t.Optional(t.Boolean()),
-        marketingEmails: t.Optional(t.Boolean()),
-      }),
-    }
-  )
-
-  // Test push notification gönder
-  .post(
-    "/test-push",
-    async ({ profile, body, set }) => {
-      try {
-        const userId = profile?.sub || profile?.userId;
-        if (!userId) {
-          set.status = 401;
-          return { success: false, message: "Unauthorized" };
-        }
-
-        logger.info({ userId, tokenPreview: body.token.substring(0, 20) }, "Sending test push notification");
-
-        const response = await fetch('https://exp.host/--/api/v2/push/send', {
-          method: 'POST',
-          headers: {
-            Accept: 'application/json',
-            'Accept-encoding': 'gzip, deflate',
-            'Content-Type': 'application/json',
-          },
-          body: JSON.stringify({
-            to: body.token,
-            title: body.title || '🔔 Test Bildirimi',
-            body: body.body || 'Bu bir test bildirimidir.',
-            data: body.data || { test: true },
-            sound: 'default',
-            badge: 1,
-          }),
-        });
-
-        const result = await response.json();
-=======
 import { createApp } from "../../../../shared/infrastructure/web/app";
 import { profileCompletionRoutes } from "./profile-completion.routes";
 import { profileManagementRoutes } from "./profile-management.routes";
 import { deviceNotificationRoutes } from "./device-notification.routes";
 import { profileSettingsRoutes } from "./profile-settings.routes";
->>>>>>> 6f956307
 
 // Re-export RegistrationTokenPayload for backward compatibility
 export type { RegistrationTokenPayload } from "./profile-completion.routes";
