//  "redis.ts"
//  metropolitan backend
//  Created by Ahmet on 20.06.2025.

import "dotenv/config";

import Redis from "ioredis";
import { logger } from "../monitoring/logger.config";

import { logger } from "../monitoring/logger.config";

// Yeni Redis istemcisi oluşturuluyor
// Bağlantı detayları .env üzerinden alınır, eksikse varsayılanlar kullanılır
const redisClient = new Redis({
  host: process.env.REDIS_HOST || "localhost",
  port: Number(process.env.REDIS_PORT) || 6379,
  password: process.env.REDIS_PASSWORD,
  
  // Performance optimizations
  maxRetriesPerRequest: 3, // Limit retries to prevent infinite loops
  retryStrategy: (times) => Math.min(times * 50, 2000), // Exponential backoff with 2s max
  enableReadyCheck: true,
  enableOfflineQueue: false, // Fail fast when Redis is down
  
  // Connection pooling and performance
  lazyConnect: false, // Connect immediately
  keepAlive: 30000, // 30 seconds keepalive
  connectTimeout: 5000, // 5 second connection timeout
  
  // Reconnection strategy
  reconnectOnError: (err) => {
    const targetError = 'READONLY';
    if (err.message.includes(targetError)) {
      return true; // Reconnect on READONLY errors (failover scenarios)
    }
    return false;
  },
});

redisClient.on("connect", () => {
<<<<<<< HEAD
  logger.info("Redis connection established successfully");
});
// TODO: Bu error'u kullanıcıya özel yapıp, kullanıcının token'larının sadece o kullanıcı için geçerli olmasını sağlamak gerekiyor.
redisClient.on("error", (err) => {
  logger.error({ error: err.message, stack: err.stack }, "Redis connection error");
=======
  logger.info("Redis connection established");
});
// TODO: Bu error'u kullanıcıya özel yapıp, kullanıcının token'larının sadece o kullanıcı için geçerli olmasını sağlamak gerekiyor.
redisClient.on("error", (err) => {
  logger.error({ error: err.message }, "Redis connection error");
>>>>>>> 6f956307
});

const BLACKLIST_PREFIX = "blacklist:";
// TODO: Bu prefix'i kullanıcıya özel yapıp, kullanıcının token'larının sadece o kullanıcı için geçerli olmasını sağlamak gerekiyor.
/**
 * Bir JWT'yi kara listeye ekler. Token, JWT süresi dolunca Redis'ten otomatik silinir.
 * @param token Kara listeye eklenecek JWT
 * @param expiresIn Token'ın kalan geçerlilik süresi (saniye)
 */
export async function blacklistToken(
  token: string,
  expiresIn: number
): Promise<void> {
  await redisClient.setex(`${BLACKLIST_PREFIX}${token}`, expiresIn, "true");
}

/**
 * Bir JWT'nin kara listede olup olmadığını kontrol eder.
 * @param token Kontrol edilecek JWT
 * @returns Token kara listede ise true, değilse false döner
 */
export async function isTokenBlacklisted(token: string): Promise<boolean> {
  const result = await redisClient.get(`${BLACKLIST_PREFIX}${token}`);
  return result === "true";
}

export { redisClient as redis };
export default redisClient;<|MERGE_RESOLUTION|>--- conflicted
+++ resolved
@@ -38,19 +38,11 @@
 });
 
 redisClient.on("connect", () => {
-<<<<<<< HEAD
-  logger.info("Redis connection established successfully");
-});
-// TODO: Bu error'u kullanıcıya özel yapıp, kullanıcının token'larının sadece o kullanıcı için geçerli olmasını sağlamak gerekiyor.
-redisClient.on("error", (err) => {
-  logger.error({ error: err.message, stack: err.stack }, "Redis connection error");
-=======
   logger.info("Redis connection established");
 });
 // TODO: Bu error'u kullanıcıya özel yapıp, kullanıcının token'larının sadece o kullanıcı için geçerli olmasını sağlamak gerekiyor.
 redisClient.on("error", (err) => {
   logger.error({ error: err.message }, "Redis connection error");
->>>>>>> 6f956307
 });
 
 const BLACKLIST_PREFIX = "blacklist:";
